--- conflicted
+++ resolved
@@ -36,11 +36,8 @@
 import org.gradle.api.model.ObjectFactory;
 import org.gradle.api.tasks.CacheableTask;
 import org.gradle.api.tasks.CompileClasspath;
-<<<<<<< HEAD
 import org.gradle.api.tasks.InputFiles;
 import org.gradle.api.tasks.Internal;
-=======
->>>>>>> d0c535ba
 import org.gradle.api.tasks.Nested;
 import org.gradle.api.tasks.PathSensitive;
 import org.gradle.api.tasks.PathSensitivity;
@@ -56,13 +53,9 @@
 import org.gradle.jvm.toolchain.JavaToolChain;
 import org.gradle.language.base.internal.compile.Compiler;
 import org.gradle.language.base.internal.compile.CompilerUtil;
-<<<<<<< HEAD
 import org.gradle.util.DeprecationLogger;
-import org.gradle.util.SingleMessageLogger;
 import org.gradle.work.Incremental;
 import org.gradle.work.InputChanges;
-=======
->>>>>>> d0c535ba
 
 import javax.inject.Inject;
 import java.util.concurrent.Callable;
@@ -110,7 +103,7 @@
      * We add it here as hack so we can add the source from that method to stableSources.
      * DO NOT USE!
      *
-     * @since 5.7
+     * @since 6.0
      */
     @Deprecated
     @Internal
@@ -148,55 +141,41 @@
     @Deprecated
     @TaskAction
     protected void compile(IncrementalTaskInputs inputs) {
-<<<<<<< HEAD
         DeprecationLogger.nagUserOfDeprecatedThing("Extending the JavaCompile task", "Configure the task instead");
         compile((InputChanges) inputs);
     }
 
+    /**
+     * Compile the sources, taking into account the changes reported by inputs.
+     *
+     * @since 6.0
+     */
+    @Incubating
     @TaskAction
     protected void compile(InputChanges inputs) {
-=======
         DefaultJavaCompileSpec spec;
         Compiler<JavaCompileSpec> compiler;
->>>>>>> d0c535ba
         if (!compileOptions.isIncremental()) {
             spec = createSpec();
             spec.setSourceFiles(getSource());
             compiler = createCompiler(spec);
         } else {
             spec = createSpec();
+            FileTree sources = getStableSources().getAsFileTree();
             compiler = getIncrementalCompilerFactory().makeIncremental(
                 createCompiler(spec),
                 getPath(),
-                getSource(),
+                sources,
                 new JavaRecompilationSpecProvider(
                     getDeleter(),
                     ((ProjectInternal) getProject()).getFileOperations(),
-                    (FileTreeInternal) getSource(),
-                    inputs,
-                    new CompilationSourceDirs(spec.getSourceRoots())
+                    sources,
+                    inputs.isIncremental(),
+                    () -> inputs.getFileChanges(getStableSources()).iterator()
                 )
             );
         }
-<<<<<<< HEAD
-
-        DefaultJavaCompileSpec spec = createSpec();
-        FileTree sources = getStableSources().getAsFileTree();
-        Compiler<JavaCompileSpec> incrementalCompiler = getIncrementalCompilerFactory().makeIncremental(
-            createCompiler(spec),
-            getPath(),
-            sources,
-            new JavaRecompilationSpecProvider(
-                ((ProjectInternal) getProject()).getFileOperations(),
-                sources,
-                inputs.isIncremental(),
-                () -> inputs.getFileChanges(getStableSources()).iterator()
-            )
-        );
-        performCompilation(spec, incrementalCompiler);
-=======
         performCompilation(spec, compiler);
->>>>>>> d0c535ba
     }
 
     @Inject
@@ -209,19 +188,10 @@
         throw new UnsupportedOperationException();
     }
 
-<<<<<<< HEAD
-    @Override
-    protected void compile() {
-        DefaultJavaCompileSpec spec = createSpec();
-        spec.setSourceFiles(getStableSources().getAsFileTree());
-        performCompilation(spec, createCompiler(spec));
-=======
     @Inject
     protected Deleter getDeleter() {
         throw new UnsupportedOperationException("Decorator takes care of injection");
->>>>>>> d0c535ba
-    }
-
+    }
 
     private CleaningJavaCompiler createCompiler(JavaCompileSpec spec) {
         Compiler<JavaCompileSpec> javaCompiler = CompilerUtil.castCompiler(((JavaToolChainInternal) getToolChain()).select(getPlatform()).newCompiler(spec.getClass()));
@@ -268,30 +238,11 @@
     public FileCollection getClasspath() {
         return super.getClasspath();
     }
-<<<<<<< HEAD
-
-    /**
-     * Returns the path to use for annotation processor discovery. Returns an empty collection when no processing should be performed, for example when no annotation processors are present in the compile classpath or annotation processing has been disabled.
-     *
-     * <p>You can specify this path using {@link CompileOptions#setAnnotationProcessorPath(FileCollection)}.
-     *
-     * <p>This path is always empty when annotation processing is disabled.</p>
-     *
-     * @since 3.4
-     * @deprecated Use {@link CompileOptions#getAnnotationProcessorPath()} instead.
-     */
-    @Deprecated
-    @Internal
-    @Nullable
-    public FileCollection getEffectiveAnnotationProcessorPath() {
-        SingleMessageLogger.nagUserOfReplacedProperty("JavaCompile.effectiveAnnotationProcessorPath", "JavaCompile.options.annotationProcessorPath");
-        return compileOptions.getAnnotationProcessorPath();
-    }
 
     /**
      * The sources for incremental change detection.
      *
-     * @since 5.7
+     * @since 6.0
      */
     @Incubating
     @SkipWhenEmpty
@@ -300,6 +251,4 @@
     protected FileCollection getStableSources() {
         return stableSources;
     }
-=======
->>>>>>> d0c535ba
 }